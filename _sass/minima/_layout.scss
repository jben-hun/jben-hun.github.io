--- conflicted
+++ resolved
@@ -2,29 +2,17 @@
  * Site header
  */
 .site-header {
-<<<<<<< HEAD
   background-color: $background-color;
   border-bottom: 1px solid $border-color;
   min-height: $base-line-height * $base-font-size * 3.166;
-=======
-  border-top: 5px solid $grey-color-dark;
-  border-bottom: 1px solid $grey-color-light;
-  min-height: $spacing-unit * 1.865;
-  line-height: $base-line-height * $base-font-size * 2.25;
->>>>>>> 70aaede1
-
   // Positioning context for the mobile navigation icon
   position: relative;
 }
 
 .site-title {
   @include relative-font-size(1.625);
-<<<<<<< HEAD
   font-weight: 700;
   line-height: $base-line-height * $base-font-size * 3.166;
-=======
-  font-weight: 300;
->>>>>>> 70aaede1
   letter-spacing: -1px;
   margin-bottom: 0;
   float: left;
@@ -47,10 +35,7 @@
   border: 1px solid $grey-color;
   border-radius: 5px;
   text-align: right;
-<<<<<<< HEAD
   line-height: $base-line-height * $base-font-size * 3.166;
-=======
->>>>>>> 70aaede1
 
   .nav-trigger {
       display: none;
